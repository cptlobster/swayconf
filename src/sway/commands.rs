--- conflicted
+++ resolved
@@ -37,11 +37,7 @@
     #[subenum(Runtime)]
     Reload,
     #[subenum(Runtime)]
-<<<<<<< HEAD
     Resize{ change: options::Size, x: Option<u8>, y: Option<u8>, unit: options::Units },
-=======
-    Resize{ change: options::Size, x: Option<i8>, y: Option<i8>, x_unit: options::Units, y_unit: options::Units },
->>>>>>> 6a75aa94
     #[subenum(Runtime)]
     Split(options::Split),
     #[subenum(Config, Runtime)]
